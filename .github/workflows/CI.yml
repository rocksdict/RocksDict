name: CI

on:
  release:
    types: [published]

jobs:
  macos:
    runs-on: macos-13
    strategy:
      fail-fast: false
      matrix:
        py_version: [3.7, 3.8, 3.9, "3.10", "3.11", "3.12", "3.13", "pypy3.9", "pypy3.10"]
    steps:
      - uses: actions/checkout@v2
        with:
          submodules: recursive
      - name: Install llvm-19
        run: |
          brew update
          brew install llvm@19
          brew install lld
      - uses: actions/setup-python@v5
        with:
          python-version: ${{ matrix.py_version }}
          architecture: x64
      - name: Install Rust toolchain
        uses: actions-rs/toolchain@v1
        with:
          toolchain: 1.82.0
          default: true
      - name: Build wheels
        run: |
          rustup target add aarch64-apple-darwin
          pip install maturin
          eval "$(brew shellenv)"
          export MACOSX_DEPLOYMENT_TARGET=10.14
          export LIBCLANG_PATH=${HOMEBREW_PREFIX}/opt/llvm@19/lib
          export CC=${HOMEBREW_PREFIX}/opt/llvm@19/bin/clang
          export CXX=${HOMEBREW_PREFIX}/opt/llvm@19/bin/clang++
          export AR=${HOMEBREW_PREFIX}/opt/llvm@19/bin/llvm-ar
          export CFLAGS="-flto=thin -O3"
          export CXXFLAGS="-flto=thin -O3"
          export LLD=${HOMEBREW_PREFIX}/opt/lld/bin/ld64.lld
          export RUSTFLAGS="-Clinker-plugin-lto -Clinker=$PWD/macos-linker.sh -Clink-arg=-fuse-ld=${LLD}"
          maturin build --release --target aarch64-apple-darwin --out dist -f
          maturin build --release --target x86_64-apple-darwin --out dist -f
      - name: Install built wheel
        run: |
          pip install rocksdict --no-index --find-links dist --force-reinstall || true
          pip install speedict --no-index --find-links dist --force-reinstall || true
      - name: Python UnitTest
        run: |
          python -m unittest discover -v test
      - name: Upload wheels
        uses: actions/upload-artifact@v4
        with:
          name: wheels-macos-${{ matrix.py_version }}
          path: dist

  windows:
    runs-on: windows-latest
    strategy:
      fail-fast: false
      matrix:
        target: [x64]
        py_version: [3.7, 3.8, 3.9, "3.10", "3.11", "3.12", "3.13"]
    steps:
      - uses: actions/checkout@v2
        with:
          submodules: recursive
      - uses: actions/setup-python@v5
        with:
          python-version: ${{ matrix.py_version }}
          architecture: ${{ matrix.target }}
      - name: Install LLVM and Clang
        uses: KyleMayes/install-llvm-action@v2
        with:
          version: 18.1
          directory: ${{ runner.temp }}/llvm-18.1
      - name: Install Rust toolchain
        uses: actions-rs/toolchain@v1
        with:
          toolchain: 1.78.0
          default: true
      - name: Build wheels
        uses: messense/maturin-action@v1
        with:
          target: ${{ matrix.target }}
          args: --release --out dist
        env:
          LIBCLANG_PATH: ${{ runner.temp }}/llvm-18.1/lib
          CC: ${{ runner.temp }}/llvm-18.1/bin/clang-cl
          CXX: ${{ runner.temp }}/llvm-18.1/bin/clang-cl
          AR: ${{ runner.temp }}/llvm-18.1/bin/llvm-lib
          CFLAGS: "/clang:-flto=thin /clang:-O3 /clang:-fuse-ld=lld-link"
          CXXFLAGS: "/clang:-flto=thin /clang:-O3 /clang:-fuse-ld=lld-link"
          RUSTFLAGS: "-Clinker-plugin-lto -Clinker=lld-link"
      - name: Install built wheel and test
        run: |
          pip install rocksdict --no-index --find-links dist --force-reinstall || true
          pip install speedict --no-index --find-links dist --force-reinstall || true
          python -m unittest discover -v test
      - name: Upload wheels
        uses: actions/upload-artifact@v4
        with:
          name: wheels-win-${{ matrix.py_version }}
          path: dist

  manylinux_2_28:
    runs-on: ubuntu-latest
    strategy:
      fail-fast: false
      matrix:
        target: [x86_64]
    steps:
      - uses: actions/checkout@v2
        with:
          submodules: recursive
      - uses: actions/setup-python@v5
        with:
          python-version: 3.9
          architecture: x64
      - name: Build Wheels
        uses: messense/maturin-action@v1
        with:
          rust-toolchain: 1.82.0
          rustup-components: rustfmt
          target: ${{ matrix.target }}
          manylinux: 2_28
<<<<<<< HEAD
          args: --release --out dist --interpreter '3.7 3.8 3.9 3.10 3.11 3.12 3.13 pypy3.9 pypy3.10'
          container: congyuwang/manylinux_2_28_x86_64:llvm-18.1.5
=======
          args: --release --out dist --interpreter '3.7 3.8 3.9 3.10 3.11 3.12 3.13'
          container: congyuwang/manylinux_2_28_x86_64:llvm-19.1.3
>>>>>>> 2108448e
        env:
          LIBCLANG_PATH: /usr/local/lib
          CC: /usr/local/bin/clang
          CXX: /usr/local/bin/clang++
          AR: /usr/local/bin/llvm-ar
          CFLAGS: "-flto=thin -O3"
          CXXFLAGS: "-flto=thin -O3"
          RUSTFLAGS: "-Clinker-plugin-lto -Clinker=/usr/local/bin/clang -Clink-arg=-fuse-ld=/usr/local/bin/ld.lld"

      - name: Install built wheel and test
        run: |
          pip install rocksdict --no-index --find-links dist --force-reinstall || true
          pip install speedict --no-index --find-links dist --force-reinstall || true
          python -m unittest discover -v test
      - name: Upload wheels
        uses: actions/upload-artifact@v4
        with:
          name: wheels-manylinux_2_28-${{ matrix.target }}
          path: dist

  manylinux2014:
    runs-on: ubuntu-latest
    strategy:
      fail-fast: false
      matrix:
        target: [x86_64]
    steps:
      - uses: actions/checkout@v2
        with:
          submodules: recursive
      - uses: actions/setup-python@v5
        with:
          python-version: 3.9
          architecture: x64
      - name: Build Wheels
        uses: messense/maturin-action@v1
        with:
          rust-toolchain: 1.82.0
          rustup-components: rustfmt
          target: ${{ matrix.target }}
          manylinux: 2014
<<<<<<< HEAD
          args: --release --out dist --interpreter '3.7 3.8 3.9 3.10 3.11 3.12 3.13 pypy3.9 pypy3.10'
          container: congyuwang/manylinux2014_x86_64:llvm-18.1.5
=======
          args: --release --out dist --interpreter '3.7 3.8 3.9 3.10 3.11 3.12 3.13'
          container: congyuwang/manylinux2014_x86_64:llvm-19.1.3
>>>>>>> 2108448e
        env:
          LIBCLANG_PATH: /usr/local/lib
          CC: /usr/local/bin/clang
          CXX: /usr/local/bin/clang++
          AR: /usr/local/bin/llvm-ar
          CFLAGS: "-flto=thin -O3"
          CXXFLAGS: "-flto=thin -O3"
          RUSTFLAGS: "-Clinker-plugin-lto -Clinker=/usr/local/bin/clang -Clink-arg=-fuse-ld=/usr/local/bin/ld.lld"
      - name: Install built wheel and test
        run: |
          pip install rocksdict --no-index --find-links dist --force-reinstall || true
          pip install speedict --no-index --find-links dist --force-reinstall || true
          python -m unittest discover -v test
      - name: Upload wheels
        uses: actions/upload-artifact@v4
        with:
          name: wheels-manylinux2014-${{ matrix.target }}
          path: dist

  linux-cross:
    runs-on: ubuntu-latest
    strategy:
      fail-fast: false
      matrix:
        target: [aarch64]
    steps:
      - uses: actions/checkout@v2
        with:
          submodules: recursive
      - uses: actions/setup-python@v5
        with:
          python-version: 3.9
      - name: Build Wheels
        uses: messense/maturin-action@v1
        with:
          rust-toolchain: 1.82.0
          rustup-components: rustfmt
          target: ${{ matrix.target }}
          manylinux: 2_28
<<<<<<< HEAD
          args: --release --out dist --interpreter '3.7 3.8 3.9 3.10 3.11 3.12 3.13 pypy3.9 pypy3.10'
          container: congyuwang/manylinux_2_28_aarch64:llvm-18.1.5
=======
          args: --release --out dist --interpreter '3.7 3.8 3.9 3.10 3.11 3.12 3.13'
          container: congyuwang/manylinux_2_28_aarch64:llvm-19.1.3
>>>>>>> 2108448e
          docker-options: "-e BINDGEN_EXTRA_CLANG_ARGS"
          before-script-linux: |
            ln -s /usr/aarch64-unknown-linux-gnu/lib/gcc/aarch64-unknown-linux-gnu/7.5.0/crtbeginS.o /usr/aarch64-unknown-linux-gnu/aarch64-unknown-linux-gnu/sysroot/usr/lib/crtbeginS.o
            ln -s /usr/aarch64-unknown-linux-gnu/lib/gcc/aarch64-unknown-linux-gnu/7.5.0/crtendS.o /usr/aarch64-unknown-linux-gnu/aarch64-unknown-linux-gnu/sysroot/usr/lib/crtendS.o
        env:
          LIBCLANG_PATH: /usr/local/lib
          CC_aarch64_unknown_linux_gnu: /usr/local/bin/clang
          CXX_aarch64_unknown_linux_gnu: /usr/local/bin/clang++
          AR_aarch64_unknown_linux_gnu: /usr/local/bin/llvm-ar
          CFLAGS_aarch64_unknown_linux_gnu: >
            -flto=thin -O3 --sysroot=/usr/aarch64-unknown-linux-gnu/aarch64-unknown-linux-gnu/sysroot/
          CXXFLAGS_aarch64_unknown_linux_gnu: >
            -flto=thin -O3 --sysroot=/usr/aarch64-unknown-linux-gnu/aarch64-unknown-linux-gnu/sysroot/
            -I /usr/aarch64-unknown-linux-gnu/aarch64-unknown-linux-gnu/include/c++/7.5.0/
            -I /usr/aarch64-unknown-linux-gnu/aarch64-unknown-linux-gnu/include/c++/7.5.0/aarch64-unknown-linux-gnu/
          BINDGEN_EXTRA_CLANG_ARGS: >
            --sysroot=/usr/aarch64-unknown-linux-gnu/aarch64-unknown-linux-gnu/sysroot/
          CARGO_TARGET_AARCH64_UNKNOWN_LINUX_GNU_LINKER: >
            /usr/local/bin/clang
          CARGO_TARGET_AARCH64_UNKNOWN_LINUX_GNU_RUSTFLAGS: >
            -Clinker-plugin-lto
            -Clinker=/usr/local/bin/clang
            -Clink-arg=-fuse-ld=/usr/local/bin/ld.lld
            -Clink-arg=--sysroot=/usr/aarch64-unknown-linux-gnu/aarch64-unknown-linux-gnu/sysroot/
      - uses: uraimo/run-on-arch-action@v2
        name: Install built wheel and test
        with:
          arch: ${{ matrix.target }}
          distro: ubuntu22.04
          githubToken: ${{ github.token }}
          install: |
            apt-get update
            apt-get install -y --no-install-recommends python3 python3-pip
            pip3 install -U pip
          run: |
            pip3 install rocksdict --no-index --find-links dist --force-reinstall || true
            pip3 install speedict --no-index --find-links dist --force-reinstall || true
            python3 -m unittest discover -v test
      - name: Upload wheels
        uses: actions/upload-artifact@v4
        with:
          name: wheels-linux-cross-${{ matrix.target }}
          path: dist

  release:
    name: Release
    runs-on: ubuntu-latest
    needs: [windows, manylinux_2_28, manylinux2014, macos, linux-cross]
    steps:
      - uses: actions/download-artifact@v4
        with:
          path: dist
          pattern: wheels-*
          merge-multiple: true
      - uses: actions/setup-python@v5
        with:
          python-version: 3.9
      - name: Publish to PyPi
        env:
          TWINE_USERNAME: __token__
          TWINE_PASSWORD: ${{ secrets.PYPI_PASSWORD }}
        run: |
          pip install --upgrade twine
          twine upload --skip-existing dist/*<|MERGE_RESOLUTION|>--- conflicted
+++ resolved
@@ -128,13 +128,8 @@
           rustup-components: rustfmt
           target: ${{ matrix.target }}
           manylinux: 2_28
-<<<<<<< HEAD
           args: --release --out dist --interpreter '3.7 3.8 3.9 3.10 3.11 3.12 3.13 pypy3.9 pypy3.10'
-          container: congyuwang/manylinux_2_28_x86_64:llvm-18.1.5
-=======
-          args: --release --out dist --interpreter '3.7 3.8 3.9 3.10 3.11 3.12 3.13'
           container: congyuwang/manylinux_2_28_x86_64:llvm-19.1.3
->>>>>>> 2108448e
         env:
           LIBCLANG_PATH: /usr/local/lib
           CC: /usr/local/bin/clang
@@ -176,13 +171,8 @@
           rustup-components: rustfmt
           target: ${{ matrix.target }}
           manylinux: 2014
-<<<<<<< HEAD
           args: --release --out dist --interpreter '3.7 3.8 3.9 3.10 3.11 3.12 3.13 pypy3.9 pypy3.10'
-          container: congyuwang/manylinux2014_x86_64:llvm-18.1.5
-=======
-          args: --release --out dist --interpreter '3.7 3.8 3.9 3.10 3.11 3.12 3.13'
           container: congyuwang/manylinux2014_x86_64:llvm-19.1.3
->>>>>>> 2108448e
         env:
           LIBCLANG_PATH: /usr/local/lib
           CC: /usr/local/bin/clang
@@ -222,13 +212,8 @@
           rustup-components: rustfmt
           target: ${{ matrix.target }}
           manylinux: 2_28
-<<<<<<< HEAD
           args: --release --out dist --interpreter '3.7 3.8 3.9 3.10 3.11 3.12 3.13 pypy3.9 pypy3.10'
-          container: congyuwang/manylinux_2_28_aarch64:llvm-18.1.5
-=======
-          args: --release --out dist --interpreter '3.7 3.8 3.9 3.10 3.11 3.12 3.13'
           container: congyuwang/manylinux_2_28_aarch64:llvm-19.1.3
->>>>>>> 2108448e
           docker-options: "-e BINDGEN_EXTRA_CLANG_ARGS"
           before-script-linux: |
             ln -s /usr/aarch64-unknown-linux-gnu/lib/gcc/aarch64-unknown-linux-gnu/7.5.0/crtbeginS.o /usr/aarch64-unknown-linux-gnu/aarch64-unknown-linux-gnu/sysroot/usr/lib/crtbeginS.o
